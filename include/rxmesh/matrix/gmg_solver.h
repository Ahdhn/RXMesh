#pragma once
#include "rxmesh/matrix/iterative_solver.h"

#include "rxmesh/attribute.h"
#include "rxmesh/matrix/gmg/gmg.h"
#include "rxmesh/matrix/gmg/v_cycle.h"
#include "rxmesh/matrix/gmg/v_cycle_better_ptap.h"
#include "rxmesh/matrix/sparse_matrix.h"
#include "rxmesh/reduce_handle.h"

namespace rxmesh {

/**
 * @brief Geometric Multi Grid Solver
 */
template <typename T>
struct GMGSolver : public IterativeSolver<T, DenseMatrix<T>>
{
    using Type                      = T;
    float gmg_memory_alloc_time     = 0;
    float v_cycle_memory_alloc_time = 0;

    GMGSolver(RXMeshStatic&    rx,
              SparseMatrix<T>& A,
              int              max_iter,
              int              num_levels     = 0,
              int              num_pre_relax  = 2,
              int              num_post_relax = 2,
              CoarseSolver     coarse_solver  = CoarseSolver::Jacobi,
              T                abs_tol        = 1e-6,
              T                rel_tol        = 1e-6,
              int              threshold      = 1000,
              bool             use_new_ptap   = false)
        : IterativeSolver<T, DenseMatrix<T>>(max_iter, abs_tol, rel_tol),
          m_rx(&rx),
          m_A(&A),
          m_coarse_solver(coarse_solver),
          m_num_pre_relax(num_pre_relax),
          m_num_post_relax(num_post_relax),
          m_num_levels(num_levels),
          m_threshold(threshold),
          m_use_new_ptap(use_new_ptap),
          AX(DenseMatrix<T>(A.rows(), 1, DEVICE)),
          R(DenseMatrix<T>(A.rows(), 1, DEVICE))
    {
    }

    virtual void pre_solve(const DenseMatrix<T>& B,
                           DenseMatrix<T>&       X,
                           cudaStream_t          stream       = NULL) override
    {
        CPUTimer timer;
        GPUTimer gtimer;

        timer.start();
        gtimer.start();
        m_gmg = GMG<T>(*m_rx, m_num_levels, m_threshold);
        timer.stop();
        gtimer.stop();
        RXMESH_INFO("full gmg operator construction took {} (ms), {} (ms)",
                    timer.elapsed_millis(),
                    gtimer.elapsed_millis());
        gmg_memory_alloc_time = m_gmg.memory_alloc_time;
        m_num_levels          = m_gmg.m_num_levels;
        if (m_num_levels == 1) {

            exit(1);

        } else {

            timer.start();
            gtimer.start();
            if (!m_use_new_ptap) {
                m_v_cycle = std::make_unique<VCycle<T>>(m_gmg,
                                                        *m_rx,
                                                        *m_A,
                                                        B,
                                                        m_coarse_solver,
                                                        m_num_pre_relax,
                                                        m_num_post_relax);
            } else {
                m_v_cycle =
                    std::make_unique<VCycle_Better<T>>(m_gmg,
                                                       *m_rx,
                                                       *m_A,
                                                       B,
                                                       m_coarse_solver,
                                                       m_num_pre_relax,
                                                       m_num_post_relax);
            }
            m_v_cycle->construct_hierarchy(m_gmg, *m_rx, *m_A);

            v_cycle_memory_alloc_time = m_v_cycle->memory_alloc_time;

            timer.stop();
            gtimer.stop();
            RXMESH_INFO("v cycle prep took {} (ms), {} (ms)",
                        timer.elapsed_millis(),
                        gtimer.elapsed_millis());

            constexpr int numCols = 3;
            assert(numCols == B.cols());
<<<<<<< HEAD
            m_v_cycle.template calc_residual<numCols>(
                m_v_cycle.m_a[0].a, X, B, m_v_cycle.m_r[0]);
            this->m_start_residual = m_v_cycle.m_r[0].norm2();
=======
            m_v_cycle->template calc_residual<numCols>(
                m_v_cycle->m_a[0].a, X, B, m_v_cycle->m_r[0]);
            m_start_residual = m_v_cycle->m_r[0].norm2();
>>>>>>> 9b9f7fd5
        }
    }


    
    bool is_converged_special_gpu(rxmesh::SparseMatrix<T>& A,
                                  rxmesh::DenseMatrix<T>&  X,
                                  rxmesh::DenseMatrix<T>&  B)
    {
        using IndexT = typename DenseMatrix<T>::IndexT;

        const IndexT num_rhs = B.cols();
        const IndexT n       = A.rows();

        T max_residual = 0.0;
        for (IndexT i = 0; i < num_rhs; ++i) {
            A.multiply(X.col_data(i, DEVICE), AX.col_data(0, DEVICE));
            R.copy_from(AX, DEVICE, DEVICE);

<<<<<<< HEAD
            auto col_i = B.col(i);
            R.axpy(col_i, T(-1));  // R = AX - B_i

            // Compute norm of R and B
            T r_norm = R.norm2();
            T b_norm = B.col(i).norm2();  // You'll need to add this utility

=======

            R.axpy(B.col(i), T(-1));  // R = AX - B_i
            T r_norm     = R.norm2();
            T b_norm     = B.col(i).norm2();
>>>>>>> 9b9f7fd5
            T residual   = r_norm / (b_norm + 1e-20);
            max_residual = std::max(max_residual, residual);
        }

        bool abs_ok = max_residual < this->m_abs_tol;
        bool rel_ok = max_residual < this->m_rel_tol;

        // RXMESH_TRACE("GMG: current residual: {}", max_residual);

        if (abs_ok || rel_ok) {
            m_final_residual = max_residual;
        }

        return abs_ok || rel_ok;
    }

    virtual void solve(const DenseMatrix<T>& B,
                       DenseMatrix<T>&       X,
                       cudaStream_t          stream = NULL) override
    {

        float    time = 0;
        CPUTimer timer;
        GPUTimer gtimer;
        T        current_res;

        if (m_num_levels == 1) {
            RXMESH_INFO("GMG:Direct solve used");
            // m_coarse_solver.template solve<numCols>(m_A, B, X, 1000);
            return;
        } else {
<<<<<<< HEAD
            this->m_iter_taken = 0;
            while (this->m_iter_taken < this->m_max_iter) {
                // m_v_cycle.cycle(0, m_gmg, *m_A, B, X,*m_rx);
                m_v_cycle.cycle(0, m_gmg, *m_A, m_v_cycle.B, X, *m_rx);
                current_res = m_v_cycle.m_r[0].norm2();
                /*RXMESH_TRACE(
                    "GMG: current residual: "
                    "{}",
                    current_res);*/
=======
            m_iter_taken = 0;
            while (m_iter_taken < m_max_iter) {
                m_v_cycle->cycle(0, m_gmg, *m_A, m_v_cycle->B, X, *m_rx);
>>>>>>> 9b9f7fd5

                timer.start();
                gtimer.start();

<<<<<<< HEAD
                if (
                    //is_converged(m_start_residual, current_res) ||
                    //is_converged_special(*m_A, X, m_v_cycle.B) ||
                    is_converged_special_gpu(*m_A, X, m_v_cycle.B)) {
                   

                    this->m_final_residual = current_res;
                    /*std::cout << "\nconverged! at " << m_final_residual
                              << " from residual of " << m_start_residual;*/
                    RXMESH_TRACE("GMG: #number of iterations to solve: {}",
                                 this->m_iter_taken);
                    // RXMESH_TRACE("GMG: final residual: {}",
                    // m_final_residual);
=======
                if (is_converged_special_gpu(*m_A, X, m_v_cycle->B)) {
                    RXMESH_INFO("GMG: #number of iterations to solve: {}",
                                m_iter_taken);
                    RXMESH_INFO("GMG: final residual: {}", m_final_residual);
>>>>>>> 9b9f7fd5
                    timer.stop();
                    gtimer.stop();
                    time += std::max(timer.elapsed_millis(),
                                     gtimer.elapsed_millis());
                    RXMESH_INFO("GMG: #time taken to test for convergence: {}",
                                time);
                    return;
                }
                timer.stop();
                gtimer.stop();
                time +=
                    std::max(timer.elapsed_millis(), gtimer.elapsed_millis());

                this->m_iter_taken++;
            }
            RXMESH_INFO(
                "GMG: Solver did not reach convergence criteria. Residual: {}",
                current_res);
<<<<<<< HEAD
            RXMESH_TRACE("GMG: #number of iterations to solve: {}",
                         this->m_iter_taken);
            RXMESH_TRACE("GMG: #time taken to test for convergence: {}", time);
=======
            RXMESH_INFO("GMG: #number of iterations to solve: {}",
                        m_iter_taken);
            RXMESH_INFO("GMG: #time taken to test for convergence: {}", time);
>>>>>>> 9b9f7fd5
        }
    }

    virtual std::string name() override
    {
        return std::string("GMG");
    }

    void render_hierarchy()
    {
        m_gmg.render_hierarchy();
    }

    int get_num_levels()
    {
        return m_num_levels;
    }

    T get_final_residual()
    {
        return m_final_residual;
    }

    virtual ~GMGSolver()
    {
    }

   protected:
    RXMeshStatic*              m_rx;
    SparseMatrix<T>*           m_A;
    GMG<T>                     m_gmg;
    std::unique_ptr<VCycle<T>> m_v_cycle;
    CoarseSolver               m_coarse_solver;
    int                        m_num_pre_relax;
    int                        m_num_post_relax;
    int                        m_num_levels;
    int                        m_threshold;
    bool                       m_use_new_ptap;
    DenseMatrix<T> AX;
    DenseMatrix<T> R;
};

}  // namespace rxmesh<|MERGE_RESOLUTION|>--- conflicted
+++ resolved
@@ -100,15 +100,10 @@
 
             constexpr int numCols = 3;
             assert(numCols == B.cols());
-<<<<<<< HEAD
-            m_v_cycle.template calc_residual<numCols>(
-                m_v_cycle.m_a[0].a, X, B, m_v_cycle.m_r[0]);
-            this->m_start_residual = m_v_cycle.m_r[0].norm2();
-=======
+
             m_v_cycle->template calc_residual<numCols>(
                 m_v_cycle->m_a[0].a, X, B, m_v_cycle->m_r[0]);
-            m_start_residual = m_v_cycle->m_r[0].norm2();
->>>>>>> 9b9f7fd5
+            this->m_start_residual = m_v_cycle->m_r[0].norm2();
         }
     }
 
@@ -128,7 +123,6 @@
             A.multiply(X.col_data(i, DEVICE), AX.col_data(0, DEVICE));
             R.copy_from(AX, DEVICE, DEVICE);
 
-<<<<<<< HEAD
             auto col_i = B.col(i);
             R.axpy(col_i, T(-1));  // R = AX - B_i
 
@@ -136,12 +130,6 @@
             T r_norm = R.norm2();
             T b_norm = B.col(i).norm2();  // You'll need to add this utility
 
-=======
-
-            R.axpy(B.col(i), T(-1));  // R = AX - B_i
-            T r_norm     = R.norm2();
-            T b_norm     = B.col(i).norm2();
->>>>>>> 9b9f7fd5
             T residual   = r_norm / (b_norm + 1e-20);
             max_residual = std::max(max_residual, residual);
         }
@@ -173,45 +161,18 @@
             // m_coarse_solver.template solve<numCols>(m_A, B, X, 1000);
             return;
         } else {
-<<<<<<< HEAD
             this->m_iter_taken = 0;
-            while (this->m_iter_taken < this->m_max_iter) {
-                // m_v_cycle.cycle(0, m_gmg, *m_A, B, X,*m_rx);
-                m_v_cycle.cycle(0, m_gmg, *m_A, m_v_cycle.B, X, *m_rx);
-                current_res = m_v_cycle.m_r[0].norm2();
-                /*RXMESH_TRACE(
-                    "GMG: current residual: "
-                    "{}",
-                    current_res);*/
-=======
-            m_iter_taken = 0;
-            while (m_iter_taken < m_max_iter) {
-                m_v_cycle->cycle(0, m_gmg, *m_A, m_v_cycle->B, X, *m_rx);
->>>>>>> 9b9f7fd5
+            while (this->m_iter_taken < this->m_max_iter) {                
+                m_v_cycle->cycle(0, m_gmg, *m_A, m_v_cycle.B, X, *m_rx);
+                //current_res = m_v_cycle.m_r[0].norm2();                
 
                 timer.start();
                 gtimer.start();
 
-<<<<<<< HEAD
-                if (
-                    //is_converged(m_start_residual, current_res) ||
-                    //is_converged_special(*m_A, X, m_v_cycle.B) ||
-                    is_converged_special_gpu(*m_A, X, m_v_cycle.B)) {
-                   
-
-                    this->m_final_residual = current_res;
-                    /*std::cout << "\nconverged! at " << m_final_residual
-                              << " from residual of " << m_start_residual;*/
-                    RXMESH_TRACE("GMG: #number of iterations to solve: {}",
-                                 this->m_iter_taken);
-                    // RXMESH_TRACE("GMG: final residual: {}",
-                    // m_final_residual);
-=======
                 if (is_converged_special_gpu(*m_A, X, m_v_cycle->B)) {
                     RXMESH_INFO("GMG: #number of iterations to solve: {}",
                                 m_iter_taken);
                     RXMESH_INFO("GMG: final residual: {}", m_final_residual);
->>>>>>> 9b9f7fd5
                     timer.stop();
                     gtimer.stop();
                     time += std::max(timer.elapsed_millis(),
@@ -230,15 +191,9 @@
             RXMESH_INFO(
                 "GMG: Solver did not reach convergence criteria. Residual: {}",
                 current_res);
-<<<<<<< HEAD
-            RXMESH_TRACE("GMG: #number of iterations to solve: {}",
-                         this->m_iter_taken);
-            RXMESH_TRACE("GMG: #time taken to test for convergence: {}", time);
-=======
-            RXMESH_INFO("GMG: #number of iterations to solve: {}",
-                        m_iter_taken);
+
+            RXMESH_INFO("GMG: #number of iterations to solve: {}", this->m_iter_taken);
             RXMESH_INFO("GMG: #time taken to test for convergence: {}", time);
->>>>>>> 9b9f7fd5
         }
     }
 
