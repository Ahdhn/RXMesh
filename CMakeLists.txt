--- conflicted
+++ resolved
@@ -6,10 +6,6 @@
 
 
 set(USE_POLYSCOPE "ON" CACHE BOOL "Enable Ployscope for visualization")
-<<<<<<< HEAD
-set(USE_POLYSCOPE "OFF")
-=======
->>>>>>> da573b20
 
 if(${USE_POLYSCOPE})
 	message(STATUS "Polyscope is enabled")
