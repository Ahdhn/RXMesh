--- conflicted
+++ resolved
@@ -77,10 +77,6 @@
     polyscope_mesh->addVertexScalarQuantity("vGaussianCurv", v_gc);
     polyscope::show();
 #endif
-<<<<<<< HEAD
-
-=======
->>>>>>> cc158ede
 }
 
 TEST(Apps, GaussianCurvature)
